#!/usr/bin/env python

'''
searx is free software: you can redistribute it and/or modify
it under the terms of the GNU Affero General Public License as published by
the Free Software Foundation, either version 3 of the License, or
(at your option) any later version.

searx is distributed in the hope that it will be useful,
but WITHOUT ANY WARRANTY; without even the implied warranty of
MERCHANTABILITY or FITNESS FOR A PARTICULAR PURPOSE.  See the
GNU Affero General Public License for more details.

You should have received a copy of the GNU Affero General Public License
along with searx. If not, see < http://www.gnu.org/licenses/ >.

(C) 2013- by Adam Tauber, <asciimoo@gmail.com>
'''

if __name__ == '__main__':
    from sys import path
    from os.path import realpath, dirname
    path.append(realpath(dirname(realpath(__file__))+'/../'))

import json
import cStringIO
import os

from datetime import datetime, timedelta
from itertools import chain
from flask import (
    Flask, request, render_template, url_for, Response, make_response,
    redirect, send_from_directory
)
from flask.ext.babel import Babel, gettext, format_date
from searx import settings, searx_dir
from searx.engines import (
    categories, engines, get_engines_stats, engine_shortcuts
)
from searx.utils import (
    UnicodeWriter, highlight_content, html_to_text, get_themes
)
from searx.version import VERSION_STRING
from searx.languages import language_codes
from searx.https_rewrite import https_url_rewrite
from searx.search import Search
from searx.query import Query
from searx.autocomplete import backends as autocomplete_backends


static_path, templates_path, themes =\
    get_themes(settings['themes_path']
               if settings.get('themes_path')
               else searx_dir)

default_theme = settings['server'].get('default_theme', 'default')

app = Flask(
    __name__,
    static_folder=static_path,
    template_folder=templates_path
)

app.secret_key = settings['server']['secret_key']

babel = Babel(app)

<<<<<<< HEAD
#TODO configurable via settings.yml
favicons = ['wikipedia', 'youtube', 'vimeo', 'dailymotion', 'soundcloud',
            'twitter', 'stackoverflow', 'github', 'deviantart', 'kickass']
=======
global_favicons = []
for indice,theme in enumerate(themes):
    global_favicons.append([])
    theme_img_path = searx_dir+"/static/"+theme+"/img/"
    for (dirpath, dirnames, filenames) in os.walk(theme_img_path):
        global_favicons[indice].extend(filenames)
>>>>>>> 83d6f366

cookie_max_age = 60 * 60 * 24 * 365 * 23  # 23 years


@babel.localeselector
def get_locale():
    locale = request.accept_languages.best_match(settings['locales'].keys())

    if request.cookies.get('locale', '') in settings['locales']:
        locale = request.cookies.get('locale', '')

    if 'locale' in request.args\
       and request.args['locale'] in settings['locales']:
        locale = request.args['locale']

    if 'locale' in request.form\
       and request.form['locale'] in settings['locales']:
        locale = request.form['locale']

    return locale


def get_base_url():
    if settings['server']['base_url']:
        hostname = settings['server']['base_url']
    else:
        scheme = 'http'
        if request.is_secure:
            scheme = 'https'
        hostname = url_for('index', _external=True, _scheme=scheme)
    return hostname


def get_current_theme_name(override=None):
    """Returns theme name.

    Checks in this order:
    1. override
    2. cookies
    3. settings"""

    if override and override in themes:
        return override
    theme_name = request.args.get('theme',
                                  request.cookies.get('theme',
                                                      default_theme))
    if theme_name not in themes:
        theme_name = default_theme
    return theme_name


def url_for_theme(endpoint, override_theme=None, **values):
    if endpoint == 'static' and values.get('filename', None):
        theme_name = get_current_theme_name(override=override_theme)
        values['filename'] = "{}/{}".format(theme_name, values['filename'])
    return url_for(endpoint, **values)


def render(template_name, override_theme=None, **kwargs):
    blocked_engines = request.cookies.get('blocked_engines', '').split(',')

    autocomplete = request.cookies.get('autocomplete')

    if autocomplete not in autocomplete_backends:
        autocomplete = None

    nonblocked_categories = (engines[e].categories
                             for e in engines
                             if e not in blocked_engines)

    nonblocked_categories = set(chain.from_iterable(nonblocked_categories))

    if 'categories' not in kwargs:
        kwargs['categories'] = ['general']
        kwargs['categories'].extend(x for x in
                                    sorted(categories.keys())
                                    if x != 'general'
                                    and x in nonblocked_categories)

    if 'selected_categories' not in kwargs:
        kwargs['selected_categories'] = []
        for arg in request.args:
            if arg.startswith('category_'):
                c = arg.split('_', 1)[1]
                if c in categories:
                    kwargs['selected_categories'].append(c)
    if not kwargs['selected_categories']:
        cookie_categories = request.cookies.get('categories', '').split(',')
        for ccateg in cookie_categories:
            if ccateg in categories:
                kwargs['selected_categories'].append(ccateg)
    if not kwargs['selected_categories']:
        kwargs['selected_categories'] = ['general']

    if 'autocomplete' not in kwargs:
        kwargs['autocomplete'] = autocomplete

    kwargs['searx_version'] = VERSION_STRING

    kwargs['method'] = request.cookies.get('method', 'POST')

    # override url_for function in templates
    kwargs['url_for'] = url_for_theme

    kwargs['theme'] = get_current_theme_name(override=override_theme)

    kwargs['template_name'] = template_name

    return render_template(
        '{}/{}'.format(kwargs['theme'], template_name), **kwargs)


@app.route('/search', methods=['GET', 'POST'])
@app.route('/', methods=['GET', 'POST'])
def index():
    """Render index page.

    Supported outputs: html, json, csv, rss.
    """

    if not request.args and not request.form:
        return render(
            'index.html',
        )

    try:
        search = Search(request)
    except:
        return render(
            'index.html',
        )

    search.results, search.suggestions,\
        search.answers, search.infoboxes = search.search(request)

    for result in search.results:

        if not search.paging and engines[result['engine']].paging:
            search.paging = True

        # check if HTTPS rewrite is required
        if settings['server']['https_rewrite']\
           and result['parsed_url'].scheme == 'http':

            result = https_url_rewrite(result)

        if search.request_data.get('format', 'html') == 'html':
            if 'content' in result:
                result['content'] = highlight_content(result['content'],
                                                      search.query.encode('utf-8'))  # noqa
            result['title'] = highlight_content(result['title'],
                                                search.query.encode('utf-8'))
        else:
            if 'content' in result:
                result['content'] = html_to_text(result['content']).strip()
            # removing html content and whitespace duplications
            result['title'] = ' '.join(html_to_text(result['title'])
                                       .strip().split())

        if len(result['url']) > 74:
            url_parts = result['url'][:35], result['url'][-35:]
            result['pretty_url'] = u'{0}[...]{1}'.format(*url_parts)
        else:
            result['pretty_url'] = result['url']
                
        # TODO, check if timezone is calculated right
        if 'publishedDate' in result:
            result['pubdate'] = result['publishedDate'].strftime('%Y-%m-%d %H:%M:%S%z')
            if result['publishedDate'].replace(tzinfo=None) >= datetime.now() - timedelta(days=1):
                timedifference = datetime.now() - result['publishedDate'].replace(tzinfo=None)
                minutes = int((timedifference.seconds / 60) % 60)
                hours = int(timedifference.seconds / 60 / 60)
                if hours == 0:
                    result['publishedDate'] = gettext(u'{minutes} minute(s) ago').format(minutes=minutes)  # noqa
                else:
                    result['publishedDate'] = gettext(u'{hours} hour(s), {minutes} minute(s) ago').format(hours=hours, minutes=minutes)  # noqa
            else:
                result['publishedDate'] = format_date(result['publishedDate'])

    if search.request_data.get('format') == 'json':
        return Response(json.dumps({'query': search.query,
                                    'results': search.results}),
                        mimetype='application/json')
    elif search.request_data.get('format') == 'csv':
        csv = UnicodeWriter(cStringIO.StringIO())
        keys = ('title', 'url', 'content', 'host', 'engine', 'score')
        if search.results:
            csv.writerow(keys)
            for row in search.results:
                row['host'] = row['parsed_url'].netloc
                csv.writerow([row.get(key, '') for key in keys])
            csv.stream.seek(0)
        response = Response(csv.stream.read(), mimetype='application/csv')
        cont_disp = 'attachment;Filename=searx_-_{0}.csv'.format(search.query)
        response.headers.add('Content-Disposition', cont_disp)
        return response
    elif search.request_data.get('format') == 'rss':
        response_rss = render(
            'opensearch_response_rss.xml',
            results=search.results,
            q=search.request_data['q'],
            number_of_results=len(search.results),
            base_url=get_base_url()
        )
        return Response(response_rss, mimetype='text/xml')

    return render(
        'results.html',
        results=search.results,
        q=search.request_data['q'],
        selected_categories=search.categories,
        paging=search.paging,
        pageno=search.pageno,
        base_url=get_base_url(),
        suggestions=search.suggestions,
        answers=search.answers,
        infoboxes=search.infoboxes,
        theme=get_current_theme_name(),
        favicons=global_favicons[themes.index(get_current_theme_name())]
    )


@app.route('/about', methods=['GET'])
def about():
    """Render about page"""
    return render(
        'about.html',
    )


@app.route('/autocompleter', methods=['GET', 'POST'])
def autocompleter():
    """Return autocompleter results"""
    request_data = {}

    # select request method
    if request.method == 'POST':
        request_data = request.form
    else:
        request_data = request.args

    # set blocked engines
    if request.cookies.get('blocked_engines'):
        blocked_engines = request.cookies['blocked_engines'].split(',')  # noqa
    else:
        blocked_engines = []

    # parse query
    query = Query(request_data.get('q', '').encode('utf-8'), blocked_engines)
    query.parse_query()

    # check if search query is set
    if not query.getSearchQuery():
        return

    # run autocompleter
    completer = autocomplete_backends.get(request.cookies.get('autocomplete'))

    # check if valid autocompleter is selected
    if not completer:
        return

    # run autocompletion
    raw_results = completer(query.getSearchQuery())

    # parse results (write :language and !engine back to result string)
    results = []
    for result in raw_results:
        result_query = query
        result_query.changeSearchQuery(result)

        # add parsed result
        results.append(result_query.getFullQuery())

    # return autocompleter results
    if request_data.get('format') == 'x-suggestions':
        return Response(json.dumps([query.query, results]),
                        mimetype='application/json')
    else:
        return Response(json.dumps(results),
                        mimetype='application/json')


@app.route('/preferences', methods=['GET', 'POST'])
def preferences():
    """Render preferences page.

    Settings that are going to be saved as cookies."""
    lang = None

    if request.cookies.get('language')\
       and request.cookies['language'] in (x[0] for x in language_codes):
        lang = request.cookies['language']

    blocked_engines = []

    if request.method == 'GET':
        blocked_engines = request.cookies.get('blocked_engines', '').split(',')
    else:  # on save
        selected_categories = []
        locale = None
        autocomplete = ''
        method = 'POST'
        for pd_name, pd in request.form.items():
            if pd_name.startswith('category_'):
                category = pd_name[9:]
                if category not in categories:
                    continue
                selected_categories.append(category)
            elif pd_name == 'locale' and pd in settings['locales']:
                locale = pd
            elif pd_name == 'autocomplete':
                autocomplete = pd
            elif pd_name == 'language' and (pd == 'all' or
                                            pd in (x[0] for
                                                   x in language_codes)):
                lang = pd
            elif pd_name == 'method':
                method = pd
            elif pd_name.startswith('engine_'):
                engine_name = pd_name.replace('engine_', '', 1)
                if engine_name in engines:
                    blocked_engines.append(engine_name)
            elif pd_name == 'theme':
                theme = pd if pd in themes else default_theme

        resp = make_response(redirect(url_for('index')))

        user_blocked_engines = request.cookies.get('blocked_engines', '').split(',')  # noqa

        if sorted(blocked_engines) != sorted(user_blocked_engines):
            resp.set_cookie(
                'blocked_engines', ','.join(blocked_engines),
                max_age=cookie_max_age
            )

        if locale:
            resp.set_cookie(
                'locale', locale,
                max_age=cookie_max_age
            )

        if lang:
            resp.set_cookie(
                'language', lang,
                max_age=cookie_max_age
            )

        if selected_categories:
            # cookie max age: 4 weeks
            resp.set_cookie(
                'categories', ','.join(selected_categories),
                max_age=cookie_max_age
            )

            resp.set_cookie(
                'autocomplete', autocomplete,
                max_age=cookie_max_age
            )

        resp.set_cookie('method', method, max_age=cookie_max_age)

        resp.set_cookie(
            'theme', theme, max_age=cookie_max_age)

        return resp
    return render('preferences.html',
                  locales=settings['locales'],
                  current_locale=get_locale(),
                  current_language=lang or 'all',
                  language_codes=language_codes,
                  categs=categories.items(),
                  blocked_engines=blocked_engines,
                  autocomplete_backends=autocomplete_backends,
                  shortcuts={y: x for x, y in engine_shortcuts.items()},
                  themes=themes,
                  theme=get_current_theme_name())


@app.route('/stats', methods=['GET'])
def stats():
    """Render engine statistics page."""
    stats = get_engines_stats()
    return render(
        'stats.html',
        stats=stats,
    )


@app.route('/robots.txt', methods=['GET'])
def robots():
    return Response("""User-agent: *
Allow: /
Allow: /about
Disallow: /stats
Disallow: /preferences
""", mimetype='text/plain')


@app.route('/opensearch.xml', methods=['GET'])
def opensearch():
    method = 'post'
    # chrome/chromium only supports HTTP GET....
    if request.headers.get('User-Agent', '').lower().find('webkit') >= 0:
        method = 'get'

    ret = render('opensearch.xml',
                 opensearch_method=method,
                 host=get_base_url())

    resp = Response(response=ret,
                    status=200,
                    mimetype="application/xml")
    return resp


@app.route('/favicon.ico')
def favicon():
    return send_from_directory(os.path.join(app.root_path,
                                            'static',
                                            get_current_theme_name(),
                                            'img'),
                               'favicon.png',
                               mimetype='image/vnd.microsoft.icon')


def run():
    app.run(
        debug=settings['server']['debug'],
        use_debugger=settings['server']['debug'],
        port=settings['server']['port']
    )


application = app


if __name__ == "__main__":
    run()<|MERGE_RESOLUTION|>--- conflicted
+++ resolved
@@ -65,18 +65,12 @@
 
 babel = Babel(app)
 
-<<<<<<< HEAD
-#TODO configurable via settings.yml
-favicons = ['wikipedia', 'youtube', 'vimeo', 'dailymotion', 'soundcloud',
-            'twitter', 'stackoverflow', 'github', 'deviantart', 'kickass']
-=======
 global_favicons = []
-for indice,theme in enumerate(themes):
+for indice, theme in enumerate(themes):
     global_favicons.append([])
     theme_img_path = searx_dir+"/static/"+theme+"/img/"
     for (dirpath, dirnames, filenames) in os.walk(theme_img_path):
         global_favicons[indice].extend(filenames)
->>>>>>> 83d6f366
 
 cookie_max_age = 60 * 60 * 24 * 365 * 23  # 23 years
 
@@ -241,7 +235,7 @@
             result['pretty_url'] = u'{0}[...]{1}'.format(*url_parts)
         else:
             result['pretty_url'] = result['url']
-                
+
         # TODO, check if timezone is calculated right
         if 'publishedDate' in result:
             result['pubdate'] = result['publishedDate'].strftime('%Y-%m-%d %H:%M:%S%z')
